--- conflicted
+++ resolved
@@ -29,10 +29,7 @@
 
 import com.google.common.collect.ImmutableSet;
 import com.opengamma.strata.basics.currency.Currency;
-<<<<<<< HEAD
-=======
 import com.opengamma.strata.basics.currency.CurrencyAmount;
->>>>>>> c378f98e
 import com.opengamma.strata.basics.date.DayCount;
 import com.opengamma.strata.basics.index.Index;
 import com.opengamma.strata.collect.ArgChecker;
@@ -102,14 +99,9 @@
   /**
    * The detachment date.
    * <p>
-<<<<<<< HEAD
-   * Some bonds trade ex-coupons before the coupon payment. The coupon is paid not to the owner of the bond on 
-   * the payment date but to the owner of the bond on the detachment date. 
-=======
    * Some bonds trade ex-coupon before the coupon payment.
    * The coupon is paid not to the owner of the bond on the payment date but to the
    * owner of the bond on the detachment date. 
->>>>>>> c378f98e
    * <p>
    * When building, this will default to the end date if not specified.
    */
@@ -125,11 +117,7 @@
   /**
    * The year fraction that the accrual period represents.
    * <p>
-<<<<<<< HEAD
-   * The value is usually calculated using a {@link DayCount} which may be different to that of the index.
-=======
    * The value is usually calculated using a {@link DayCount}.
->>>>>>> c378f98e
    * Typically the value will be close to 1 for one year and close to 0.5 for six months.
    * The fraction may be greater than 1, but not less than 0.
    */
@@ -309,14 +297,9 @@
   /**
    * Gets the detachment date.
    * <p>
-<<<<<<< HEAD
-   * Some bonds trade ex-coupons before the coupon payment. The coupon is paid not to the owner of the bond on
-   * the payment date but to the owner of the bond on the detachment date.
-=======
    * Some bonds trade ex-coupon before the coupon payment.
    * The coupon is paid not to the owner of the bond on the payment date but to the
    * owner of the bond on the detachment date.
->>>>>>> c378f98e
    * <p>
    * When building, this will default to the end date if not specified.
    * @return the value of the property, not null
@@ -340,11 +323,7 @@
   /**
    * Gets the year fraction that the accrual period represents.
    * <p>
-<<<<<<< HEAD
-   * The value is usually calculated using a {@link DayCount} which may be different to that of the index.
-=======
    * The value is usually calculated using a {@link DayCount}.
->>>>>>> c378f98e
    * Typically the value will be close to 1 for one year and close to 0.5 for six months.
    * The fraction may be greater than 1, but not less than 0.
    * @return the value of the property
@@ -869,14 +848,9 @@
     /**
      * Sets the detachment date.
      * <p>
-<<<<<<< HEAD
-     * Some bonds trade ex-coupons before the coupon payment. The coupon is paid not to the owner of the bond on
-     * the payment date but to the owner of the bond on the detachment date.
-=======
      * Some bonds trade ex-coupon before the coupon payment.
      * The coupon is paid not to the owner of the bond on the payment date but to the
      * owner of the bond on the detachment date.
->>>>>>> c378f98e
      * <p>
      * When building, this will default to the end date if not specified.
      * @param detachmentDate  the new value, not null
@@ -903,11 +877,7 @@
     /**
      * Sets the year fraction that the accrual period represents.
      * <p>
-<<<<<<< HEAD
-     * The value is usually calculated using a {@link DayCount} which may be different to that of the index.
-=======
      * The value is usually calculated using a {@link DayCount}.
->>>>>>> c378f98e
      * Typically the value will be close to 1 for one year and close to 0.5 for six months.
      * The fraction may be greater than 1, but not less than 0.
      * @param yearFraction  the new value
