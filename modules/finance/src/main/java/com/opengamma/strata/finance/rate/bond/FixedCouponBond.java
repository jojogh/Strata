--- conflicted
+++ resolved
@@ -52,13 +52,7 @@
  * <p>
  * The accrual factor between two dates is computed {@code dayCount}. 
  * The legal entity of this fixed coupon bond is identified by {@link StandardId}.
-<<<<<<< HEAD
- * The enum, {@link YieldConvention}, specifies the yield computation convention,
- * and {@link DaysAdjustment} does the number of days between valuation date and settlement date. 
- * {@code exCouponDays} represent the ex-coupon period measured in days. 
-=======
  * The enum, {@link YieldConvention}, specifies the yield computation convention.
->>>>>>> c378f98e
  */
 @BeanDefinition
 public final class FixedCouponBond
@@ -133,21 +127,12 @@
   /**
    * Ex-coupon period. 
    * <p>
-<<<<<<< HEAD
-   * Some bonds trade ex-coupons before the coupon payment. The coupon is paid not to the owner of the bond on 
-   * the payment date but to the owner of the bond on the detachment date. The difference between the two is the
-   * ex-coupon period (measured in days).
-   * <p>
-   * Because the detachment date is not after the coupon date, the number of days stored in this field should be zero or 
-   * negative. 
-=======
    * Some bonds trade ex-coupons before the coupon payment. The coupon is paid not to the
    * owner of the bond on the payment date but to the owner of the bond on the detachment date.
    * The difference between the two is the ex-coupon period (measured in days).
    * <p>
    * Because the detachment date is not after the coupon date, the number of days
    * stored in this field should be zero or negative. 
->>>>>>> c378f98e
    */
   @PropertyDefinition(validate = "notNull")
   private final DaysAdjustment exCouponPeriod;
@@ -171,11 +156,7 @@
   @Override
   public ExpandedFixedCouponBond expand() {
     Schedule adjustedSchedule = periodicSchedule.createSchedule();
-<<<<<<< HEAD
-    Schedule unadjustedSchedule = createUnadjustedSchedule(adjustedSchedule);
-=======
     Schedule unadjustedSchedule = adjustedSchedule.toUnadjusted();
->>>>>>> c378f98e
     ImmutableList.Builder<FixedCouponBondPaymentPeriod> accrualPeriods = ImmutableList.builder();
     for (int i = 0; i < adjustedSchedule.size(); i++) {
       SchedulePeriod period = adjustedSchedule.getPeriod(i);
@@ -408,21 +389,12 @@
   /**
    * Gets ex-coupon period.
    * <p>
-<<<<<<< HEAD
-   * Some bonds trade ex-coupons before the coupon payment. The coupon is paid not to the owner of the bond on
-   * the payment date but to the owner of the bond on the detachment date. The difference between the two is the
-   * ex-coupon period (measured in days).
-   * <p>
-   * Because the detachment date is not after the coupon date, the number of days stored in this field should be zero or
-   * negative.
-=======
    * Some bonds trade ex-coupons before the coupon payment. The coupon is paid not to the
    * owner of the bond on the payment date but to the owner of the bond on the detachment date.
    * The difference between the two is the ex-coupon period (measured in days).
    * <p>
    * Because the detachment date is not after the coupon date, the number of days
    * stored in this field should be zero or negative.
->>>>>>> c378f98e
    * @return the value of the property, not null
    */
   public DaysAdjustment getExCouponPeriod() {
@@ -973,21 +945,12 @@
     /**
      * Sets ex-coupon period.
      * <p>
-<<<<<<< HEAD
-     * Some bonds trade ex-coupons before the coupon payment. The coupon is paid not to the owner of the bond on
-     * the payment date but to the owner of the bond on the detachment date. The difference between the two is the
-     * ex-coupon period (measured in days).
-     * <p>
-     * Because the detachment date is not after the coupon date, the number of days stored in this field should be zero or
-     * negative.
-=======
      * Some bonds trade ex-coupons before the coupon payment. The coupon is paid not to the
      * owner of the bond on the payment date but to the owner of the bond on the detachment date.
      * The difference between the two is the ex-coupon period (measured in days).
      * <p>
      * Because the detachment date is not after the coupon date, the number of days
      * stored in this field should be zero or negative.
->>>>>>> c378f98e
      * @param exCouponPeriod  the new value, not null
      * @return this, for chaining, not null
      */
