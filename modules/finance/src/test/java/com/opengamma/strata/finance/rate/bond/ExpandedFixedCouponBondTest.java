--- conflicted
+++ resolved
@@ -94,10 +94,6 @@
   private static final HolidayCalendar EUR_CALENDAR = HolidayCalendars.EUTA;
   private static final DaysAdjustment DATE_OFFSET = DaysAdjustment.ofBusinessDays(3, EUR_CALENDAR);
   private static final DayCount DAY_COUNT = DayCounts.ACT_365F;
-<<<<<<< HEAD
-  private static final int EX_COUPON_DAYS = 5;
-=======
->>>>>>> c378f98e
 
   public void test_of() {
     ExpandedFixedCouponBond testList = ExpandedFixedCouponBond.builder()
