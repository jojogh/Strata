/**
 * Copyright (C) 2015 - present by OpenGamma Inc. and the OpenGamma group of companies
 *
 * Please see distribution for license.
 */
package com.opengamma.strata.market.value;

import java.io.Serializable;
import java.time.LocalDate;
import java.util.Map;
import java.util.NoSuchElementException;
import java.util.Set;

import org.joda.beans.Bean;
import org.joda.beans.BeanBuilder;
import org.joda.beans.BeanDefinition;
import org.joda.beans.ImmutableBean;
import org.joda.beans.ImmutableConstructor;
import org.joda.beans.JodaBeanUtils;
import org.joda.beans.MetaProperty;
import org.joda.beans.Property;
import org.joda.beans.PropertyDefinition;
import org.joda.beans.impl.direct.DirectFieldsBeanBuilder;
import org.joda.beans.impl.direct.DirectMetaBean;
import org.joda.beans.impl.direct.DirectMetaProperty;
import org.joda.beans.impl.direct.DirectMetaPropertyMap;

import com.opengamma.strata.basics.currency.Currency;
import com.opengamma.strata.basics.date.DayCount;
import com.opengamma.strata.collect.ArgChecker;
import com.opengamma.strata.market.curve.Curve;
import com.opengamma.strata.market.curve.CurveName;
import com.opengamma.strata.market.curve.InterpolatedNodalCurve;
import com.opengamma.strata.market.sensitivity.CurveCurrencyParameterSensitivities;
import com.opengamma.strata.market.sensitivity.CurveUnitParameterSensitivities;
import com.opengamma.strata.market.sensitivity.ZeroRateSensitivity;

/**
 * Provides access to discount factors for a currency based on a discount factor curve.
 * <p>
 * This provides discount factors for a single currency.
 * <p>
 * This implementation is based on an underlying curve that is stored with discount factors.
 */
@BeanDefinition(builderScope = "private")
public final class SimpleDiscountFactors
    implements DiscountFactors, ImmutableBean, Serializable {

  /**
   * Year fraction used as an effective zero.
   */
  private static final double EFFECTIVE_ZERO = 1e-10;

  /**
   * The currency that the discount factors are for.
   */
  @PropertyDefinition(validate = "notNull", overrideGet = true)
  private final Currency currency;
  /**
   * The valuation date.
   */
  @PropertyDefinition(validate = "notNull", overrideGet = true)
  private final LocalDate valuationDate;
  /**
   * The underlying curve.
   * The metadata of the curve must define a day count.
   */
  @PropertyDefinition(validate = "notNull")
  private final Curve curve;
  /**
   * The day count convention of the curve.
   */
  private final DayCount dayCount;  // cached, not a property

  //-------------------------------------------------------------------------
  /**
   * Creates a new discount factors instance.
   * <p>
   * The curve is specified by an instance of {@link Curve}, such as {@link InterpolatedNodalCurve}.
   * The curve must contain {@linkplain ValueType#YEAR_FRACTION year fractions}
   * against {@linkplain ValueType#DISCOUNT_FACTOR discount factors}, and the day count must be present.
   * 
   * @param currency  the currency
   * @param valuationDate  the valuation date for which the curve is valid
   * @param underlyingCurve  the underlying curve
   * @return the curve
   */
  public static SimpleDiscountFactors of(Currency currency, LocalDate valuationDate, Curve underlyingCurve) {
    return new SimpleDiscountFactors(currency, valuationDate, underlyingCurve);
  }

  @ImmutableConstructor
  private SimpleDiscountFactors(
      Currency currency,
      LocalDate valuationDate,
      Curve curve) {

    ArgChecker.notNull(currency, "currency");
    ArgChecker.notNull(valuationDate, "valuationDate");
    ArgChecker.notNull(curve, "curve");
    curve.getMetadata().getXValueType().checkEquals(
        ValueType.YEAR_FRACTION, "Incorrect x-value type for discount curve");
    curve.getMetadata().getYValueType().checkEquals(
        ValueType.DISCOUNT_FACTOR, "Incorrect y-value type for discount curve");
    if (!curve.getMetadata().getDayCount().isPresent()) {
      throw new IllegalArgumentException("Incorrect curve metadata, missing DayCount");
    }
    this.currency = currency;
    this.valuationDate = valuationDate;
    this.curve = curve;
    this.dayCount = curve.getMetadata().getDayCount().get();
  }

  //-------------------------------------------------------------------------
  @Override
  public CurveName getCurveName() {
    return curve.getName();
  }

  @Override
  public int getParameterCount() {
    return curve.getParameterCount();
  }

  //-------------------------------------------------------------------------
  @Override
  public double discountFactor(LocalDate date) {
    double relativeYearFraction = relativeYearFraction(date);
    return discountFactor(relativeYearFraction);
  }

  @Override
<<<<<<< HEAD
  public double discountFactorWithZSpread(
      LocalDate date,
      double zSpread,
      CompoundedRateType compoundedRateType,
      int periodPerYear) {
    double yearFraction = relativeYearFraction(date);
    double factor = 1d;
    if (Math.abs(yearFraction) < 1.0E-10) {
      return factor;
    }
    if (compoundedRateType.equals(CompoundedRateType.PERIODIC)) {
      ArgChecker.isTrue(periodPerYear > 0, "periodPerYear must be strictly positive");
      double ratePeriodicAnnualPlusOne =
          Math.pow(discountFactor(date), -1.0 / periodPerYear / yearFraction) + zSpread / periodPerYear;
      factor = Math.pow(ratePeriodicAnnualPlusOne, -periodPerYear * yearFraction);
    } else if (compoundedRateType.equals(CompoundedRateType.CONTINUOUS)) {
      factor = discountFactor(date) * Math.exp(-zSpread * yearFraction);
    } else {
      throw new UnsupportedOperationException(
          "The compounded rate type " + compoundedRateType.name() + " is not supported.");
    }
    return factor;
=======
  public double discountFactorWithSpread(LocalDate date, double zSpread, boolean periodic, int periodPerYear) {
    double yearFraction = relativeYearFraction(date);
    if (Math.abs(yearFraction) < EFFECTIVE_ZERO) {
      return 1d;
    }
    double df = discountFactor(date);
    if (periodic) {
      ArgChecker.notNegativeOrZero(periodPerYear, "periodPerYear");
      double ratePeriodicAnnualPlusOne =
          Math.pow(df, -1.0 / periodPerYear / yearFraction) + zSpread / periodPerYear;
      return Math.pow(ratePeriodicAnnualPlusOne, -periodPerYear * yearFraction);
    } else {
      return df * Math.exp(-zSpread * yearFraction);
    }
>>>>>>> c378f98e
  }

  // calculates the discount factor at a given time
  private double discountFactor(double relativeYearFraction) {
    // read discount factor directly off curve
    return curve.yValue(relativeYearFraction);
  }

  // calculate the relative time between the valuation date and the specified date
  private double relativeYearFraction(LocalDate date) {
    return dayCount.relativeYearFraction(valuationDate, date);
  }

  //-------------------------------------------------------------------------
  @Override
  public ZeroRateSensitivity zeroRatePointSensitivity(LocalDate date, Currency sensitivityCurrency) {
    double relativeYearFraction = relativeYearFraction(date);
    double discountFactor = discountFactor(relativeYearFraction);
    return ZeroRateSensitivity.of(currency, date, sensitivityCurrency, -discountFactor * relativeYearFraction);
  }

  @Override
<<<<<<< HEAD
  public ZeroRateSensitivity zeroRatePointSensitivityWithZSpread(
      LocalDate date,
      Currency sensitivityCurrency,
      double zSpread,
      CompoundedRateType compoundedRateType,
      int periodPerYear) {
    double yearFraction = relativeYearFraction(date);
    ZeroRateSensitivity sensi = zeroRatePointSensitivity(date, sensitivityCurrency);
    double factor = 1d;
    if (Math.abs(yearFraction) < 1.0E-10) {
      return sensi;
    }
    if (compoundedRateType.equals(CompoundedRateType.PERIODIC)) {
      double df = discountFactor(date);
      double dfRoot = Math.pow(df, -1.0 / periodPerYear / yearFraction);
      factor = dfRoot / df / Math.pow(dfRoot + zSpread / periodPerYear, periodPerYear * yearFraction + 1);
    } else if (compoundedRateType.equals(CompoundedRateType.CONTINUOUS)) {
      factor = Math.exp(-zSpread * yearFraction);
    } else {
      throw new UnsupportedOperationException(
          "The compounded rate type " + compoundedRateType.name() + " is not supported.");
=======
  public ZeroRateSensitivity zeroRatePointSensitivityWithSpread(
      LocalDate date,
      Currency sensitivityCurrency,
      double zSpread,
      boolean periodic,
      int periodPerYear) {

    double yearFraction = relativeYearFraction(date);
    ZeroRateSensitivity sensi = zeroRatePointSensitivity(date, sensitivityCurrency);
    if (Math.abs(yearFraction) < EFFECTIVE_ZERO) {
      return sensi;
    }
    double factor;
    if (periodic) {
      double df = discountFactor(date);
      double dfRoot = Math.pow(df, -1d / periodPerYear / yearFraction);
      factor = dfRoot / df / Math.pow(dfRoot + zSpread / periodPerYear, periodPerYear * yearFraction + 1d);
    } else {
      factor = Math.exp(-zSpread * yearFraction);
>>>>>>> c378f98e
    }
    return sensi.multipliedBy(factor);
  }

<<<<<<< HEAD
=======
  //-------------------------------------------------------------------------
>>>>>>> c378f98e
  @Override
  public CurveUnitParameterSensitivities unitParameterSensitivity(LocalDate date) {
    double relativeYearFraction = relativeYearFraction(date);
    return CurveUnitParameterSensitivities.of(curve.yValueParameterSensitivity(relativeYearFraction));
  }

  @Override
  public CurveCurrencyParameterSensitivities curveParameterSensitivity(ZeroRateSensitivity pointSensitivity) {
    CurveUnitParameterSensitivities sens = unitParameterSensitivity(pointSensitivity.getDate());
    return sens.multipliedBy(pointSensitivity.getCurrency(), pointSensitivity.getSensitivity());
  }

  //-------------------------------------------------------------------------
  /**
   * Returns a new instance with a different curve.
   * 
   * @param curve  the new curve
   * @return the new instance
   */
  public SimpleDiscountFactors withCurve(Curve curve) {
    return new SimpleDiscountFactors(currency, valuationDate, curve);
  }

  //------------------------- AUTOGENERATED START -------------------------
  ///CLOVER:OFF
  /**
   * The meta-bean for {@code SimpleDiscountFactors}.
   * @return the meta-bean, not null
   */
  public static SimpleDiscountFactors.Meta meta() {
    return SimpleDiscountFactors.Meta.INSTANCE;
  }

  static {
    JodaBeanUtils.registerMetaBean(SimpleDiscountFactors.Meta.INSTANCE);
  }

  /**
   * The serialization version id.
   */
  private static final long serialVersionUID = 1L;

  @Override
  public SimpleDiscountFactors.Meta metaBean() {
    return SimpleDiscountFactors.Meta.INSTANCE;
  }

  @Override
  public <R> Property<R> property(String propertyName) {
    return metaBean().<R>metaProperty(propertyName).createProperty(this);
  }

  @Override
  public Set<String> propertyNames() {
    return metaBean().metaPropertyMap().keySet();
  }

  //-----------------------------------------------------------------------
  /**
   * Gets the currency that the discount factors are for.
   * @return the value of the property, not null
   */
  @Override
  public Currency getCurrency() {
    return currency;
  }

  //-----------------------------------------------------------------------
  /**
   * Gets the valuation date.
   * @return the value of the property, not null
   */
  @Override
  public LocalDate getValuationDate() {
    return valuationDate;
  }

  //-----------------------------------------------------------------------
  /**
   * Gets the underlying curve.
   * The metadata of the curve must define a day count.
   * @return the value of the property, not null
   */
  public Curve getCurve() {
    return curve;
  }

  //-----------------------------------------------------------------------
  @Override
  public boolean equals(Object obj) {
    if (obj == this) {
      return true;
    }
    if (obj != null && obj.getClass() == this.getClass()) {
      SimpleDiscountFactors other = (SimpleDiscountFactors) obj;
      return JodaBeanUtils.equal(getCurrency(), other.getCurrency()) &&
          JodaBeanUtils.equal(getValuationDate(), other.getValuationDate()) &&
          JodaBeanUtils.equal(getCurve(), other.getCurve());
    }
    return false;
  }

  @Override
  public int hashCode() {
    int hash = getClass().hashCode();
    hash = hash * 31 + JodaBeanUtils.hashCode(getCurrency());
    hash = hash * 31 + JodaBeanUtils.hashCode(getValuationDate());
    hash = hash * 31 + JodaBeanUtils.hashCode(getCurve());
    return hash;
  }

  @Override
  public String toString() {
    StringBuilder buf = new StringBuilder(128);
    buf.append("SimpleDiscountFactors{");
    buf.append("currency").append('=').append(getCurrency()).append(',').append(' ');
    buf.append("valuationDate").append('=').append(getValuationDate()).append(',').append(' ');
    buf.append("curve").append('=').append(JodaBeanUtils.toString(getCurve()));
    buf.append('}');
    return buf.toString();
  }

  //-----------------------------------------------------------------------
  /**
   * The meta-bean for {@code SimpleDiscountFactors}.
   */
  public static final class Meta extends DirectMetaBean {
    /**
     * The singleton instance of the meta-bean.
     */
    static final Meta INSTANCE = new Meta();

    /**
     * The meta-property for the {@code currency} property.
     */
    private final MetaProperty<Currency> currency = DirectMetaProperty.ofImmutable(
        this, "currency", SimpleDiscountFactors.class, Currency.class);
    /**
     * The meta-property for the {@code valuationDate} property.
     */
    private final MetaProperty<LocalDate> valuationDate = DirectMetaProperty.ofImmutable(
        this, "valuationDate", SimpleDiscountFactors.class, LocalDate.class);
    /**
     * The meta-property for the {@code curve} property.
     */
    private final MetaProperty<Curve> curve = DirectMetaProperty.ofImmutable(
        this, "curve", SimpleDiscountFactors.class, Curve.class);
    /**
     * The meta-properties.
     */
    private final Map<String, MetaProperty<?>> metaPropertyMap$ = new DirectMetaPropertyMap(
        this, null,
        "currency",
        "valuationDate",
        "curve");

    /**
     * Restricted constructor.
     */
    private Meta() {
    }

    @Override
    protected MetaProperty<?> metaPropertyGet(String propertyName) {
      switch (propertyName.hashCode()) {
        case 575402001:  // currency
          return currency;
        case 113107279:  // valuationDate
          return valuationDate;
        case 95027439:  // curve
          return curve;
      }
      return super.metaPropertyGet(propertyName);
    }

    @Override
    public BeanBuilder<? extends SimpleDiscountFactors> builder() {
      return new SimpleDiscountFactors.Builder();
    }

    @Override
    public Class<? extends SimpleDiscountFactors> beanType() {
      return SimpleDiscountFactors.class;
    }

    @Override
    public Map<String, MetaProperty<?>> metaPropertyMap() {
      return metaPropertyMap$;
    }

    //-----------------------------------------------------------------------
    /**
     * The meta-property for the {@code currency} property.
     * @return the meta-property, not null
     */
    public MetaProperty<Currency> currency() {
      return currency;
    }

    /**
     * The meta-property for the {@code valuationDate} property.
     * @return the meta-property, not null
     */
    public MetaProperty<LocalDate> valuationDate() {
      return valuationDate;
    }

    /**
     * The meta-property for the {@code curve} property.
     * @return the meta-property, not null
     */
    public MetaProperty<Curve> curve() {
      return curve;
    }

    //-----------------------------------------------------------------------
    @Override
    protected Object propertyGet(Bean bean, String propertyName, boolean quiet) {
      switch (propertyName.hashCode()) {
        case 575402001:  // currency
          return ((SimpleDiscountFactors) bean).getCurrency();
        case 113107279:  // valuationDate
          return ((SimpleDiscountFactors) bean).getValuationDate();
        case 95027439:  // curve
          return ((SimpleDiscountFactors) bean).getCurve();
      }
      return super.propertyGet(bean, propertyName, quiet);
    }

    @Override
    protected void propertySet(Bean bean, String propertyName, Object newValue, boolean quiet) {
      metaProperty(propertyName);
      if (quiet) {
        return;
      }
      throw new UnsupportedOperationException("Property cannot be written: " + propertyName);
    }

  }

  //-----------------------------------------------------------------------
  /**
   * The bean-builder for {@code SimpleDiscountFactors}.
   */
  private static final class Builder extends DirectFieldsBeanBuilder<SimpleDiscountFactors> {

    private Currency currency;
    private LocalDate valuationDate;
    private Curve curve;

    /**
     * Restricted constructor.
     */
    private Builder() {
    }

    //-----------------------------------------------------------------------
    @Override
    public Object get(String propertyName) {
      switch (propertyName.hashCode()) {
        case 575402001:  // currency
          return currency;
        case 113107279:  // valuationDate
          return valuationDate;
        case 95027439:  // curve
          return curve;
        default:
          throw new NoSuchElementException("Unknown property: " + propertyName);
      }
    }

    @Override
    public Builder set(String propertyName, Object newValue) {
      switch (propertyName.hashCode()) {
        case 575402001:  // currency
          this.currency = (Currency) newValue;
          break;
        case 113107279:  // valuationDate
          this.valuationDate = (LocalDate) newValue;
          break;
        case 95027439:  // curve
          this.curve = (Curve) newValue;
          break;
        default:
          throw new NoSuchElementException("Unknown property: " + propertyName);
      }
      return this;
    }

    @Override
    public Builder set(MetaProperty<?> property, Object value) {
      super.set(property, value);
      return this;
    }

    @Override
    public Builder setString(String propertyName, String value) {
      setString(meta().metaProperty(propertyName), value);
      return this;
    }

    @Override
    public Builder setString(MetaProperty<?> property, String value) {
      super.setString(property, value);
      return this;
    }

    @Override
    public Builder setAll(Map<String, ? extends Object> propertyValueMap) {
      super.setAll(propertyValueMap);
      return this;
    }

    @Override
    public SimpleDiscountFactors build() {
      return new SimpleDiscountFactors(
          currency,
          valuationDate,
          curve);
    }

    //-----------------------------------------------------------------------
    @Override
    public String toString() {
      StringBuilder buf = new StringBuilder(128);
      buf.append("SimpleDiscountFactors.Builder{");
      buf.append("currency").append('=').append(JodaBeanUtils.toString(currency)).append(',').append(' ');
      buf.append("valuationDate").append('=').append(JodaBeanUtils.toString(valuationDate)).append(',').append(' ');
      buf.append("curve").append('=').append(JodaBeanUtils.toString(curve));
      buf.append('}');
      return buf.toString();
    }

  }

  ///CLOVER:ON
  //-------------------------- AUTOGENERATED END --------------------------
}<|MERGE_RESOLUTION|>--- conflicted
+++ resolved
@@ -130,7 +130,6 @@
   }
 
   @Override
-<<<<<<< HEAD
   public double discountFactorWithZSpread(
       LocalDate date,
       double zSpread,
@@ -153,22 +152,6 @@
           "The compounded rate type " + compoundedRateType.name() + " is not supported.");
     }
     return factor;
-=======
-  public double discountFactorWithSpread(LocalDate date, double zSpread, boolean periodic, int periodPerYear) {
-    double yearFraction = relativeYearFraction(date);
-    if (Math.abs(yearFraction) < EFFECTIVE_ZERO) {
-      return 1d;
-    }
-    double df = discountFactor(date);
-    if (periodic) {
-      ArgChecker.notNegativeOrZero(periodPerYear, "periodPerYear");
-      double ratePeriodicAnnualPlusOne =
-          Math.pow(df, -1.0 / periodPerYear / yearFraction) + zSpread / periodPerYear;
-      return Math.pow(ratePeriodicAnnualPlusOne, -periodPerYear * yearFraction);
-    } else {
-      return df * Math.exp(-zSpread * yearFraction);
-    }
->>>>>>> c378f98e
   }
 
   // calculates the discount factor at a given time
@@ -191,7 +174,6 @@
   }
 
   @Override
-<<<<<<< HEAD
   public ZeroRateSensitivity zeroRatePointSensitivityWithZSpread(
       LocalDate date,
       Currency sensitivityCurrency,
@@ -213,35 +195,12 @@
     } else {
       throw new UnsupportedOperationException(
           "The compounded rate type " + compoundedRateType.name() + " is not supported.");
-=======
-  public ZeroRateSensitivity zeroRatePointSensitivityWithSpread(
-      LocalDate date,
-      Currency sensitivityCurrency,
-      double zSpread,
-      boolean periodic,
-      int periodPerYear) {
-
-    double yearFraction = relativeYearFraction(date);
-    ZeroRateSensitivity sensi = zeroRatePointSensitivity(date, sensitivityCurrency);
-    if (Math.abs(yearFraction) < EFFECTIVE_ZERO) {
-      return sensi;
-    }
-    double factor;
-    if (periodic) {
-      double df = discountFactor(date);
-      double dfRoot = Math.pow(df, -1d / periodPerYear / yearFraction);
-      factor = dfRoot / df / Math.pow(dfRoot + zSpread / periodPerYear, periodPerYear * yearFraction + 1d);
-    } else {
-      factor = Math.exp(-zSpread * yearFraction);
->>>>>>> c378f98e
+
     }
     return sensi.multipliedBy(factor);
   }
 
-<<<<<<< HEAD
-=======
   //-------------------------------------------------------------------------
->>>>>>> c378f98e
   @Override
   public CurveUnitParameterSensitivities unitParameterSensitivity(LocalDate date) {
     double relativeYearFraction = relativeYearFraction(date);
