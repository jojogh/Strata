/**
 * Copyright (C) 2015 - present by OpenGamma Inc. and the OpenGamma group of companies
 *
 * Please see distribution for license.
 */
package com.opengamma.strata.pricer.fx;

import com.opengamma.strata.basics.currency.CurrencyAmount;
import com.opengamma.strata.basics.currency.FxRate;
import com.opengamma.strata.basics.currency.MultiCurrencyAmount;
import com.opengamma.strata.collect.ArgChecker;
import com.opengamma.strata.finance.fx.ExpandedFx;
import com.opengamma.strata.finance.fx.FxPayment;
import com.opengamma.strata.finance.fx.FxProduct;
import com.opengamma.strata.market.sensitivity.PointSensitivities;
import com.opengamma.strata.market.sensitivity.PointSensitivityBuilder;
import com.opengamma.strata.market.value.FxForwardRates;
import com.opengamma.strata.pricer.rate.RatesProvider;

/**
 * Pricer for foreign exchange transaction products.
 * <p>
 * This function provides the ability to price an {@link FxProduct}.
 */
public class DiscountingFxProductPricer {

  /**
   * Default implementation.
   */
  public static final DiscountingFxProductPricer DEFAULT = new DiscountingFxProductPricer(
      DiscountingFxPaymentPricer.DEFAULT);

  /**
   * Pricer for {@link FxPayment}.
   */
  private final DiscountingFxPaymentPricer paymentPricer;

  /**
   * Creates an instance.
   * 
   * @param paymentPricer  the pricer for {@link FxPayment}
   */
  public DiscountingFxProductPricer(
      DiscountingFxPaymentPricer paymentPricer) {
    this.paymentPricer = ArgChecker.notNull(paymentPricer, "paymentPricer");
  }

  //-------------------------------------------------------------------------
  /**
   * Computes the present value of the FX product by discounting each payment in its own currency.
   * 
   * @param product  the product to price
   * @param provider  the rates provider
   * @return the present value in the two natural currencies
   */
  public MultiCurrencyAmount presentValue(FxProduct product, RatesProvider provider) {
    ExpandedFx fx = product.expand();
    if (provider.getValuationDate().isAfter(fx.getPaymentDate())) {
      return MultiCurrencyAmount.empty();
    }
    CurrencyAmount pv1 = paymentPricer.presentValue(fx.getBaseCurrencyPayment(), provider);
    CurrencyAmount pv2 = paymentPricer.presentValue(fx.getCounterCurrencyPayment(), provider);
    return MultiCurrencyAmount.of(pv1, pv2);
  }

  /**
   * Compute the present value curve sensitivity of the FX product.
   * <p>
   * The present value sensitivity of the product is the sensitivity of the present value to
   * the underlying curves.
   * 
   * @param product  the product to price
   * @param provider  the rates provider
   * @return the point sensitivity of the present value
   */
  public PointSensitivities presentValueSensitivity(FxProduct product, RatesProvider provider) {
    ExpandedFx fx = product.expand();
    if (provider.getValuationDate().isAfter(fx.getPaymentDate())) {
      return PointSensitivities.empty();
    }
    PointSensitivityBuilder pvcs1 = paymentPricer.presentValueSensitivity(fx.getBaseCurrencyPayment(), provider);
    PointSensitivityBuilder pvcs2 = paymentPricer.presentValueSensitivity(fx.getCounterCurrencyPayment(), provider);
    return pvcs1.combinedWith(pvcs2).build();
  }

  //-------------------------------------------------------------------------
  /**
   * Computes the currency exposure by discounting each payment in its own currency.
   * 
   * @param product  the product to price
   * @param provider  the rates provider
   * @return the currency exposure
   */
  public MultiCurrencyAmount currencyExposure(FxProduct product, RatesProvider provider) {
    return presentValue(product, provider);
  }

  /**
   * The par spread is the spread that should be added to the FX points to have a zero value.
   * 
   * @param product  the product to price
   * @param provider  the rates provider
   * @return the spread
   */
  public double parSpread(FxProduct product, RatesProvider provider) {
    ExpandedFx fx = product.expand();
    FxPayment basePayment = fx.getBaseCurrencyPayment();
    FxPayment counterPayment = fx.getCounterCurrencyPayment();
    MultiCurrencyAmount pv = presentValue(fx, provider);
    double pvCounterCcy = pv.convertedTo(counterPayment.getCurrency(), provider).getAmount();
    double dfEnd = provider.discountFactor(counterPayment.getCurrency(), fx.getPaymentDate());
    double notionalBaseCcy = basePayment.getAmount();
    return pvCounterCcy / (notionalBaseCcy * dfEnd);
  }

  //-------------------------------------------------------------------------
  /**
   * Computes the forward exchange rate.
   * 
   * @param product  the product to price
   * @param provider  the rates provider
   * @return the forward rate
   */
  public FxRate forwardFxRate(FxProduct product, RatesProvider provider) {
    ExpandedFx fx = product.expand();
    FxForwardRates fxForwardRates = provider.fxForwardRates(fx.getCurrencyPair());
    FxPayment basePayment = fx.getBaseCurrencyPayment();
    FxPayment counterPayment = fx.getCounterCurrencyPayment();
    double forwardRate = fxForwardRates.rate(basePayment.getCurrency(), fx.getPaymentDate());
    return FxRate.of(basePayment.getCurrency(), counterPayment.getCurrency(), forwardRate);
  }

  /**
   * Computes the forward exchange rate point sensitivity.
   * <p>
   * The returned value is based on the direction of the FX product.
   * 
   * @param product  the product to price
   * @param provider  the rates provider
   * @return the point sensitivity
   */
  public PointSensitivityBuilder forwardFxRatePointSensitivity(FxProduct product, RatesProvider provider) {
    ExpandedFx fx = product.expand();
    FxForwardRates fxForwardRates = provider.fxForwardRates(fx.getCurrencyPair());
    PointSensitivityBuilder forwardFxRatePointSensitivity = fxForwardRates.ratePointSensitivity(
        fx.getReceiveCurrencyAmount().getCurrency(), fx.getPaymentDate());
    return forwardFxRatePointSensitivity;
<<<<<<< HEAD
=======
  }

  /**
   * Computes the sensitivity of the forward exchange rate to the spot rate.
   * <p>
   * The returned value is based on the direction of the FX product.
   * 
   * @param product  the product to price
   * @param provider  the rates provider
   * @return the sensitivity to spot
   */
  public double forwardFxRateSpotSensitivity(FxProduct product, RatesProvider provider) {
    ExpandedFx fx = product.expand();
    FxForwardRates fxForwardRates = provider.fxForwardRates(fx.getCurrencyPair());
    double forwardRateSpotSensitivity = fxForwardRates.rateFxSpotSensitivity(
        fx.getReceiveCurrencyAmount().getCurrency(), fx.getPaymentDate());
    return forwardRateSpotSensitivity;
>>>>>>> cc09b1f6
  }

  /**
   * Computes the sensitivity of the forward exchange rate to the spot rate.
   * <p>
   * The returned value is based on the direction of the FX product.
   * 
   * @param product  the product to price
   * @param provider  the rates provider
   * @return the sensitivity to spot
   */
  public double forwardFxRateSpotSensitivity(FxProduct product, RatesProvider provider) {
    ExpandedFx fx = product.expand();
    FxForwardRates fxForwardRates = provider.fxForwardRates(fx.getCurrencyPair());
    double forwardRateSpotSensitivity = fxForwardRates.rateFxSpotSensitivity(
        fx.getReceiveCurrencyAmount().getCurrency(), fx.getPaymentDate());
    return forwardRateSpotSensitivity;
  }
}<|MERGE_RESOLUTION|>--- conflicted
+++ resolved
@@ -145,26 +145,6 @@
     PointSensitivityBuilder forwardFxRatePointSensitivity = fxForwardRates.ratePointSensitivity(
         fx.getReceiveCurrencyAmount().getCurrency(), fx.getPaymentDate());
     return forwardFxRatePointSensitivity;
-<<<<<<< HEAD
-=======
-  }
-
-  /**
-   * Computes the sensitivity of the forward exchange rate to the spot rate.
-   * <p>
-   * The returned value is based on the direction of the FX product.
-   * 
-   * @param product  the product to price
-   * @param provider  the rates provider
-   * @return the sensitivity to spot
-   */
-  public double forwardFxRateSpotSensitivity(FxProduct product, RatesProvider provider) {
-    ExpandedFx fx = product.expand();
-    FxForwardRates fxForwardRates = provider.fxForwardRates(fx.getCurrencyPair());
-    double forwardRateSpotSensitivity = fxForwardRates.rateFxSpotSensitivity(
-        fx.getReceiveCurrencyAmount().getCurrency(), fx.getPaymentDate());
-    return forwardRateSpotSensitivity;
->>>>>>> cc09b1f6
   }
 
   /**
