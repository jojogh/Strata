/**
 * Copyright (C) 2014 - present by OpenGamma Inc. and the OpenGamma group of companies
 *
 * Please see distribution for license.
 */
package com.opengamma.strata.pricer.rate.swap;

import java.util.function.BiFunction;
import java.util.function.ToDoubleBiFunction;

import com.opengamma.strata.basics.currency.Currency;
import com.opengamma.strata.basics.currency.CurrencyAmount;
import com.opengamma.strata.collect.ArgChecker;
import com.opengamma.strata.finance.rate.FixedRateObservation;
import com.opengamma.strata.finance.rate.swap.ExpandedSwapLeg;
import com.opengamma.strata.finance.rate.swap.PaymentEvent;
import com.opengamma.strata.finance.rate.swap.PaymentPeriod;
import com.opengamma.strata.finance.rate.swap.RateAccrualPeriod;
import com.opengamma.strata.finance.rate.swap.RatePaymentPeriod;
import com.opengamma.strata.finance.rate.swap.SwapLeg;
<<<<<<< HEAD
import com.opengamma.strata.pricer.PricingEnvironment;
=======
import com.opengamma.strata.pricer.RatesProvider;
>>>>>>> bd6c9d2b
import com.opengamma.strata.pricer.sensitivity.PointSensitivityBuilder;

/**
 * Pricer for for rate swap legs.
 * <p>
 * This function provides the ability to price a {@link SwapLeg}.
 * The product is priced by pricing each period and event.
 */
public class DiscountingSwapLegPricer {

  /**
   * Default implementation.
   */
  public static final DiscountingSwapLegPricer DEFAULT = new DiscountingSwapLegPricer(
      PaymentPeriodPricer.instance(),
      PaymentEventPricer.instance());

  /**
   * Pricer for {@link PaymentPeriod}.
   */
  private final PaymentPeriodPricer<PaymentPeriod> paymentPeriodPricer;
  /**
   * Pricer for {@link PaymentEvent}.
   */
  private final PaymentEventPricer<PaymentEvent> paymentEventPricer;

  /**
   * Creates an instance.
   * 
   * @param paymentPeriodPricer  the pricer for {@link PaymentPeriod}
   * @param paymentEventPricer  the pricer for {@link PaymentEvent}
   */
  public DiscountingSwapLegPricer(
      PaymentPeriodPricer<PaymentPeriod> paymentPeriodPricer,
      PaymentEventPricer<PaymentEvent> paymentEventPricer) {
    this.paymentPeriodPricer = ArgChecker.notNull(paymentPeriodPricer, "paymentPeriodPricer");
    this.paymentEventPricer = ArgChecker.notNull(paymentEventPricer, "paymentEventPricer");
  }

  //-------------------------------------------------------------------------
  /**
   * Calculates the present value of the swap leg, converted to the specified currency.
   * <p>
   * The present value of the leg is the value on the valuation date.
   * This is the discounted future value.
   * The result is converted to the specified currency.
   * 
   * @param leg  the leg to price
   * @param currency  the currency to convert to
   * @param provider  the rates provider
   * @return the present value of the swap leg in the specified currency
   */
  public CurrencyAmount presentValue(SwapLeg leg, Currency currency, RatesProvider provider) {
    double pv = legValue(leg.expand(), provider, paymentPeriodPricer::presentValue, paymentEventPricer::presentValue);
    return CurrencyAmount.of(currency, (pv * provider.fxRate(leg.getCurrency(), currency)));
  }

  /**
   * Calculates the present value of the swap leg.
   * <p>
   * The present value of the leg is the value on the valuation date.
   * This is the discounted future value.
   * The result is returned using the payment currency of the leg.
   * 
   * @param leg  the leg to price
   * @param provider  the rates provider
   * @return the present value of the swap leg
   */
  public CurrencyAmount presentValue(SwapLeg leg, RatesProvider provider) {
    return CurrencyAmount.of(leg.getCurrency(), presentValueInternal(leg, provider));
  }

  // calculates the present value in the currency of the swap leg
  double presentValueInternal(SwapLeg leg, RatesProvider provider) {
    return legValue(leg.expand(), provider, paymentPeriodPricer::presentValue, paymentEventPricer::presentValue);
  }

  /**
   * Calculates the future value of the swap leg.
   * <p>
   * The future value of the leg is the value on the valuation date without present value discounting.
   * The result is returned using the payment currency of the leg.
   * 
   * @param leg  the leg to price
   * @param provider  the rates provider
   * @return the future value of the swap leg
   */
  public CurrencyAmount futureValue(SwapLeg leg, RatesProvider provider) {
    return CurrencyAmount.of(leg.getCurrency(), futureValueInternal(leg, provider));
  }

  // calculates the present value in the currency of the swap leg
  double futureValueInternal(SwapLeg leg, RatesProvider provider) {
    return legValue(leg.expand(), provider, paymentPeriodPricer::futureValue, paymentEventPricer::futureValue);
  }

  // calculate present or future value for a leg
  private double legValue(
      ExpandedSwapLeg leg,
      RatesProvider provider,
      ToDoubleBiFunction<PaymentPeriod, RatesProvider> periodFn,
      ToDoubleBiFunction<PaymentEvent, RatesProvider> eventFn) {

    double total = 0d;
    for (PaymentPeriod period : leg.getPaymentPeriods()) {
      if (!period.getPaymentDate().isBefore(provider.getValuationDate())) {
        total += periodFn.applyAsDouble(period, provider);
      }
    }
    for (PaymentEvent event : leg.getPaymentEvents()) {
      if (!event.getPaymentDate().isBefore(provider.getValuationDate())) {
        total += eventFn.applyAsDouble(event, provider);
      }
    }
    return total;
  }

  // calculates the present value in the currency of the swap leg
  double presentValueEventsInternal(SwapLeg leg, RatesProvider provider) {
    double total = 0d;
    for (PaymentEvent event : leg.expand().getPaymentEvents()) {
      if (!event.getPaymentDate().isBefore(provider.getValuationDate())) {
        total += paymentEventPricer.presentValue(event, provider);
      }
    }
    return total;
  }

  //-------------------------------------------------------------------------
  /**
   * Computes the Present Value of a Basis Point for a fixed swap leg. 
   * <p>
   * The Present Value of a Basis Point is the value of the leg when the rate is equal to 1.
   * A better name would be "Present Value of 1".
   * The quantity is also known as "physical annuity" or "level".
   * <p>
   * All the payments periods must be of type {@link RatePaymentPeriod}.
   * Each period must have a fixed rate, no FX reset and no compounding.
   * 
   * @param fixedLeg  the swap fixed leg
   * @param provider  the rates provider
   * @return the Present Value of a Basis Point
   */
  public double pvbp(SwapLeg fixedLeg, RatesProvider provider) {
    double pvbpFixedLeg = 0.0;
    for (PaymentPeriod period : fixedLeg.expand().getPaymentPeriods()) {
      ArgChecker.isTrue(period instanceof RatePaymentPeriod, "PaymentPeriod must be instance of RatePaymentPeriod");
      pvbpFixedLeg += pvbpPayment((RatePaymentPeriod) period, provider);
    }
    return pvbpFixedLeg;
  }

  // computes Present Value of a Basis Point for fixed payment with a unique accrual period (no compounding) and 
  // no FX reset.
  private double pvbpPayment(RatePaymentPeriod paymentPeriod, RatesProvider provider) {
    ArgChecker.isTrue(!paymentPeriod.getFxReset().isPresent(), "FX reset is not supported");
    ArgChecker.isTrue(paymentPeriod.getAccrualPeriods().size() == 1, "Compounding is not supported");
    RateAccrualPeriod accrualPeriod = paymentPeriod.getAccrualPeriods().get(0);
    ArgChecker.isTrue(
        accrualPeriod.getRateObservation() instanceof FixedRateObservation,
        "RateObservation must be instance of FixedRateObservation");
    double df = provider.discountFactor(paymentPeriod.getCurrency(), paymentPeriod.getPaymentDate());
    return df * accrualPeriod.getYearFraction() * paymentPeriod.getNotional();
  }

  //-------------------------------------------------------------------------
  /**
   * Calculates the present value sensitivity of the swap leg.
   * <p>
   * The present value sensitivity of the leg is the sensitivity of the present value to
   * the underlying curves.
   * 
   * @param leg  the leg to price
   * @param provider  the rates provider
   * @return the present value curve sensitivity of the swap leg
   */
  public PointSensitivityBuilder presentValueSensitivity(SwapLeg leg, RatesProvider provider) {
    ExpandedSwapLeg expanded = leg.expand();
    return legValueSensitivity(
        expanded,
        provider,
        paymentPeriodPricer::presentValueSensitivity,
        paymentEventPricer::presentValueSensitivity);
  }

  /**
   * Calculates the future value sensitivity of the swap leg.
   * <p>
   * The future value sensitivity of the leg is the sensitivity of the future value to
   * the underlying curves.
   * 
   * @param leg  the leg to price
   * @param provider  the rates provider
   * @return the future value curve sensitivity of the swap leg
   */
  public PointSensitivityBuilder futureValueSensitivity(SwapLeg leg, RatesProvider provider) {
    ExpandedSwapLeg expanded = leg.expand();
    return legValueSensitivity(
        expanded,
        provider,
        paymentPeriodPricer::futureValueSensitivity,
        paymentEventPricer::futureValueSensitivity);
  }

  // calculate present or future value sensitivity for a leg
  private PointSensitivityBuilder legValueSensitivity(
      ExpandedSwapLeg leg,
      RatesProvider provider,
      BiFunction<PaymentPeriod, RatesProvider, PointSensitivityBuilder> periodFn,
      BiFunction<PaymentEvent, RatesProvider, PointSensitivityBuilder> eventFn) {

    PointSensitivityBuilder builder = PointSensitivityBuilder.none();
    for (PaymentPeriod period : leg.getPaymentPeriods()) {
      if (!period.getPaymentDate().isBefore(provider.getValuationDate())) {
        builder = builder.combinedWith(periodFn.apply(period, provider));
      }
    }
    for (PaymentEvent event : leg.getPaymentEvents()) {
      if (!event.getPaymentDate().isBefore(provider.getValuationDate())) {
        builder = builder.combinedWith(eventFn.apply(event, provider));
      }
    }
    return builder;
  }

  //-------------------------------------------------------------------------
  /**
   * Calculates the present value sensitivity of the swap leg.
   * <p>
   * The present value sensitivity of the leg is the sensitivity of the present value to
   * the underlying curves.
   * 
   * @param env  the pricing environment
   * @param leg  the leg to price
   * @return the present value curve sensitivity of the swap leg
   */
  public PointSensitivityBuilder presentValueSensitivity(PricingEnvironment env, SwapLeg leg) {
    ExpandedSwapLeg expanded = leg.expand();
    return legValueSensitivity(
        env,
        expanded,
        paymentPeriodPricer::presentValueSensitivity,
        paymentEventPricer::presentValueSensitivity);
  }

  /**
   * Calculates the future value sensitivity of the swap leg.
   * <p>
   * The future value sensitivity of the leg is the sensitivity of the future value to
   * the underlying curves.
   * 
   * @param env  the pricing environment
   * @param leg  the leg to price
   * @return the future value curve sensitivity of the swap leg
   */
  public PointSensitivityBuilder futureValueSensitivity(PricingEnvironment env, SwapLeg leg) {
    ExpandedSwapLeg expanded = leg.expand();
    return legValueSensitivity(
        env,
        expanded,
        paymentPeriodPricer::futureValueSensitivity,
        paymentEventPricer::futureValueSensitivity);
  }

  // calculate present or future value sensitivity for a leg
  static PointSensitivityBuilder legValueSensitivity(
      PricingEnvironment env,
      ExpandedSwapLeg leg,
      BiFunction<PricingEnvironment, PaymentPeriod, PointSensitivityBuilder> periodFn,
      BiFunction<PricingEnvironment, PaymentEvent, PointSensitivityBuilder> eventFn) {

    PointSensitivityBuilder builder = PointSensitivityBuilder.none();
    for (PaymentPeriod period : leg.getPaymentPeriods()) {
      if (!period.getPaymentDate().isBefore(env.getValuationDate())) {
        builder = builder.combinedWith(periodFn.apply(env, period));
      }
    }
    for (PaymentEvent event : leg.getPaymentEvents()) {
      if (!event.getPaymentDate().isBefore(env.getValuationDate())) {
        builder = builder.combinedWith(eventFn.apply(env, event));
      }
    }
    return builder;
  }

}<|MERGE_RESOLUTION|>--- conflicted
+++ resolved
@@ -18,11 +18,7 @@
 import com.opengamma.strata.finance.rate.swap.RateAccrualPeriod;
 import com.opengamma.strata.finance.rate.swap.RatePaymentPeriod;
 import com.opengamma.strata.finance.rate.swap.SwapLeg;
-<<<<<<< HEAD
-import com.opengamma.strata.pricer.PricingEnvironment;
-=======
 import com.opengamma.strata.pricer.RatesProvider;
->>>>>>> bd6c9d2b
 import com.opengamma.strata.pricer.sensitivity.PointSensitivityBuilder;
 
 /**
@@ -248,64 +244,4 @@
     return builder;
   }
 
-  //-------------------------------------------------------------------------
-  /**
-   * Calculates the present value sensitivity of the swap leg.
-   * <p>
-   * The present value sensitivity of the leg is the sensitivity of the present value to
-   * the underlying curves.
-   * 
-   * @param env  the pricing environment
-   * @param leg  the leg to price
-   * @return the present value curve sensitivity of the swap leg
-   */
-  public PointSensitivityBuilder presentValueSensitivity(PricingEnvironment env, SwapLeg leg) {
-    ExpandedSwapLeg expanded = leg.expand();
-    return legValueSensitivity(
-        env,
-        expanded,
-        paymentPeriodPricer::presentValueSensitivity,
-        paymentEventPricer::presentValueSensitivity);
-  }
-
-  /**
-   * Calculates the future value sensitivity of the swap leg.
-   * <p>
-   * The future value sensitivity of the leg is the sensitivity of the future value to
-   * the underlying curves.
-   * 
-   * @param env  the pricing environment
-   * @param leg  the leg to price
-   * @return the future value curve sensitivity of the swap leg
-   */
-  public PointSensitivityBuilder futureValueSensitivity(PricingEnvironment env, SwapLeg leg) {
-    ExpandedSwapLeg expanded = leg.expand();
-    return legValueSensitivity(
-        env,
-        expanded,
-        paymentPeriodPricer::futureValueSensitivity,
-        paymentEventPricer::futureValueSensitivity);
-  }
-
-  // calculate present or future value sensitivity for a leg
-  static PointSensitivityBuilder legValueSensitivity(
-      PricingEnvironment env,
-      ExpandedSwapLeg leg,
-      BiFunction<PricingEnvironment, PaymentPeriod, PointSensitivityBuilder> periodFn,
-      BiFunction<PricingEnvironment, PaymentEvent, PointSensitivityBuilder> eventFn) {
-
-    PointSensitivityBuilder builder = PointSensitivityBuilder.none();
-    for (PaymentPeriod period : leg.getPaymentPeriods()) {
-      if (!period.getPaymentDate().isBefore(env.getValuationDate())) {
-        builder = builder.combinedWith(periodFn.apply(env, period));
-      }
-    }
-    for (PaymentEvent event : leg.getPaymentEvents()) {
-      if (!event.getPaymentDate().isBefore(env.getValuationDate())) {
-        builder = builder.combinedWith(eventFn.apply(env, event));
-      }
-    }
-    return builder;
-  }
-
 }