/**
 * Copyright (C) 2015 - present by OpenGamma Inc. and the OpenGamma group of companies
 *
 * Please see distribution for license.
 */
package com.opengamma.strata.pricer.impl.rate;

import java.time.LocalDate;

import com.opengamma.strata.basics.index.IborIndex;
import com.opengamma.strata.finance.rate.IborAveragedFixing;
import com.opengamma.strata.finance.rate.IborAveragedRateObservation;
import com.opengamma.strata.pricer.RatesProvider;
import com.opengamma.strata.pricer.rate.RateObservationFn;
import com.opengamma.strata.pricer.sensitivity.PointSensitivityBuilder;

/**
 * Rate observation implementation for a rate based on the average of multiple fixings of a
 * single IBOR-like floating rate index.
 * <p>
 * The rate observation query the rates from the {@code RatesProvider} and weighted-average them.
 * There is no convexity adjustment computed in this implementation.
 */
public class ForwardIborAveragedRateObservationFn
    implements RateObservationFn<IborAveragedRateObservation> {

  /**
   * Default instance.
   */
  public static final ForwardIborAveragedRateObservationFn DEFAULT = new ForwardIborAveragedRateObservationFn();

  /**
   * Creates an instance.
   */
  public ForwardIborAveragedRateObservationFn() {
  }

  //-------------------------------------------------------------------------
  @Override
  public double rate(
      IborAveragedRateObservation observation,
      LocalDate startDate,
<<<<<<< HEAD
      LocalDate endDate) {
    
=======
      LocalDate endDate,
      RatesProvider provider) {

>>>>>>> bd6c9d2b
    // take (rate * weight) for each fixing and divide by total weight
    double weightedRate = observation.getFixings().stream()
        .mapToDouble(fixing -> weightedRate(observation.getIndex(), fixing, provider))
        .sum();
    return weightedRate / observation.getTotalWeight();
  }

  // Compute the rate adjusted by the weight for one IborAverageFixing.
  private double weightedRate(IborIndex iborIndex, IborAveragedFixing fixing, RatesProvider provider) {
    double rate = fixing.getFixedRate().orElse(provider.iborIndexRate(iborIndex, fixing.getFixingDate()));
    return rate * fixing.getWeight();
  }

  @Override
  public PointSensitivityBuilder rateSensitivity(
      IborAveragedRateObservation observation,
      LocalDate startDate,
      LocalDate endDate,
      RatesProvider provider) {

    // combine the weighted sensitivity to each fixing
    // omit fixed rates as they have no sensitivity to a curve
    return observation.getFixings().stream()
        .filter(fixing -> !fixing.getFixedRate().isPresent())
        .map(fixing -> weightedSensitivity(observation, fixing, provider))
        .reduce(PointSensitivityBuilder.none(), PointSensitivityBuilder::combinedWith);
  }

  // Compute the weighted sensitivity for one IborAverageFixing.
  private PointSensitivityBuilder weightedSensitivity(
      IborAveragedRateObservation observation,
      IborAveragedFixing fixing,
      RatesProvider provider) {

    return provider.iborIndexRateSensitivity(observation.getIndex(), fixing.getFixingDate())
        .multipliedBy(fixing.getWeight() / observation.getTotalWeight());
  }

}<|MERGE_RESOLUTION|>--- conflicted
+++ resolved
@@ -40,14 +40,9 @@
   public double rate(
       IborAveragedRateObservation observation,
       LocalDate startDate,
-<<<<<<< HEAD
-      LocalDate endDate) {
-    
-=======
       LocalDate endDate,
       RatesProvider provider) {
 
->>>>>>> bd6c9d2b
     // take (rate * weight) for each fixing and divide by total weight
     double weightedRate = observation.getFixings().stream()
         .mapToDouble(fixing -> weightedRate(observation.getIndex(), fixing, provider))
