--- conflicted
+++ resolved
@@ -1,6 +1,6 @@
 /**
  * Copyright (C) 2015 - present by OpenGamma Inc. and the OpenGamma group of companies
- * <p>
+ *
  * Please see distribution for license.
  */
 package com.opengamma.strata.pricer.credit;
@@ -82,11 +82,7 @@
 
     // setup
     CDSAnalytic cdsAnalytic = toAnalytic(valuationDate, product, recoveryRate);
-<<<<<<< HEAD
     ISDACompliantYieldCurve yieldCurveAnalytics = ISDACompliantYieldCurve.makeFromRT(yieldCurve.getXValues(), yieldCurve.getYValues());
-=======
-    ISDACompliantYieldCurve yieldCurveAnalytics = ISDACompliantYieldCurve.makeFromRT(yieldCurve.getXValues(),yieldCurve.getYValues());
->>>>>>> 2c7027e5
     ISDACompliantCreditCurve creditCurveAnalytics = ISDACompliantCreditCurve.makeFromRT(creditCurve.getXValues(), creditCurve.getYValues());
 
     // calculate
